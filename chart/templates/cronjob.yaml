--- conflicted
+++ resolved
@@ -30,15 +30,9 @@
           restartPolicy: Never
           securityContext:
             runAsNonRoot: true
-<<<<<<< HEAD
-            {{ if .Values.serviceUser.uid }}
-            runAsUser: {{ .Values.serviceUser.uid }}
-            runAsGroup: {{ .Values.serviceUser.gid }}
-=======
             {{ if .Values.user.uid }}
             runAsUser: {{ .Values.user.uid }}
             runAsGroup: {{ .Values.user.gid }}
->>>>>>> c46a37cf
             {{ end }}
           volumes:
             {{ if eq .Values.outputFormat "ssmsend" }}
