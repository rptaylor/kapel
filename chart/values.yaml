--- conflicted
+++ resolved
@@ -16,11 +16,7 @@
 pspName: ""
 
 # UID and GID for the pod service user
-<<<<<<< HEAD
-serviceUser:
-=======
 user:
->>>>>>> c46a37cf
   uid: 10000
   gid: 10000
 
